# Configuration for DNS Black List Checker.

# General settings.
run_once: true  # If true, the script will run once and then exit.
sleep_hours: 3   # Hours to sleep between checks if run_once is false.

# File paths (relative to the project root).
servers_file: "config/servers.txt" # File containing the list of RBL servers.
ips_file: "config/ips.txt"         # File containing the list of IP addresses to check.
report_dir: "logs/"                # Directory for storing report files.

# Threading settings.
threading:
  enabled: true    # Enable multithreading for DNSBL checks (default: true).
  thread_count: 10 # Number of worker threads (default: 10, minimum: 1).

# Email alerting.
email:
  enabled: false # If true, an email report will be sent if there are listed IPs.
  recipients:
<<<<<<< HEAD
    - "vlad@missioninbox.com"
  sender: "vlad@beta.obmengine.com"
=======
    - "tony@example.com"
  sender: "dnsblchk@example.com"
>>>>>>> 0a9a4b56
  smtp_host: "localhost"
  smtp_port: 25

# Logging settings.
logging:
  level: "DEBUG"                # Logging level: DEBUG, INFO, WARN, ERROR (default: INFO).
  console_print: true           # Print logs to console in addition to file (default: true).
  log_dir: "logs/"              # Directory for log files.
<<<<<<< HEAD
  log_file: "logs/dnsblchk.log" # Main log file path.
=======
  log_file: "dnsblchk.log"      # Log filename (will be combined with log_dir).
>>>>>>> 0a9a4b56
<|MERGE_RESOLUTION|>--- conflicted
+++ resolved
@@ -18,13 +18,8 @@
 email:
   enabled: false # If true, an email report will be sent if there are listed IPs.
   recipients:
-<<<<<<< HEAD
     - "vlad@missioninbox.com"
   sender: "vlad@beta.obmengine.com"
-=======
-    - "tony@example.com"
-  sender: "dnsblchk@example.com"
->>>>>>> 0a9a4b56
   smtp_host: "localhost"
   smtp_port: 25
 
@@ -33,8 +28,4 @@
   level: "DEBUG"                # Logging level: DEBUG, INFO, WARN, ERROR (default: INFO).
   console_print: true           # Print logs to console in addition to file (default: true).
   log_dir: "logs/"              # Directory for log files.
-<<<<<<< HEAD
-  log_file: "logs/dnsblchk.log" # Main log file path.
-=======
-  log_file: "dnsblchk.log"      # Log filename (will be combined with log_dir).
->>>>>>> 0a9a4b56
+  log_file: "dnsblchk.log"      # Log filename (will be combined with log_dir).