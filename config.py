<<<<<<< HEAD
import os

# ABSOLUTE PATH TO CWD
rootpath = os.path.abspath(os.path.dirname(__file__)) + "/"

# -------------------------------------------------------------------
# START EDIT FROM HERE

# SLEEP TIME (Default: 3 Hours)
dnsblk_sleep = 3

# SERVERS List stored in a CSV file
dnsblk_servers = rootpath + "data/servers.csv"

# IPs List stored in a CSV file
dnsblk_ips = rootpath + "data/ips.csv"

# Path and the beginning part of the Logs file (stored as CSV)
dnsblk_log = rootpath + "logs/dnsblchk_"

# Path and the name of the error file (stored as Text)
dnsblk_error_log = rootpath + "logs/error_log"

# -------------------------------------------------------------------
# EMAIL ALERTS

# Email addresses of administrators which will receive the alert notifications
dnsblk_recipients = ["your_email_address@your_domain.com"]

# From email address
dnsblk_from = "postmaster@your_domain_com.com"

# Local SMTP Host
dnsblk_smtp_host = "localhost"

# Local SMTP Port
dnsblk_smtp_port = 25
=======
from pathlib import Path

import yaml


class Config:
    """
    Handles loading the configuration from config.yaml and provides access to the settings.
    """

    def __init__(self):
        """Loads the configuration from config.yaml and resolves file paths."""
        root_path = Path(__file__).parent
        config_path = root_path / 'config/config.yaml'

        with open(config_path, 'r') as f:
            self._config_data = yaml.safe_load(f)

        # Resolve file paths to be absolute
        self._resolve_paths()

    def _resolve_paths(self):
        """Resolves all file paths in the config to be absolute."""
        self._config_data['servers_file'] = self._get_absolute_path('servers_file')
        self._config_data['ips_file'] = self._get_absolute_path('ips_file')
        self._config_data['log_dir'] = self._get_absolute_path('log_dir')
        self._config_data['error_log'] = self._get_absolute_path('error_log')

    def _get_absolute_path(self, key: str) -> Path:
        """Returns an absolute path for a given config key."""
        root_path = Path(__file__).parent
        return root_path / self._config_data[key]

    def __getattr__(self, name):
        """Provides attribute-style access to the configuration settings."""
        if name in self._config_data:
            return self._config_data[name]
        raise AttributeError(f"'Config' object has no attribute '{name}'")


# Create a single instance of the Config class to be used throughout the application
config = Config()
>>>>>>> 534dc715
<|MERGE_RESOLUTION|>--- conflicted
+++ resolved
@@ -1,42 +1,3 @@
-<<<<<<< HEAD
-import os
-
-# ABSOLUTE PATH TO CWD
-rootpath = os.path.abspath(os.path.dirname(__file__)) + "/"
-
-# -------------------------------------------------------------------
-# START EDIT FROM HERE
-
-# SLEEP TIME (Default: 3 Hours)
-dnsblk_sleep = 3
-
-# SERVERS List stored in a CSV file
-dnsblk_servers = rootpath + "data/servers.csv"
-
-# IPs List stored in a CSV file
-dnsblk_ips = rootpath + "data/ips.csv"
-
-# Path and the beginning part of the Logs file (stored as CSV)
-dnsblk_log = rootpath + "logs/dnsblchk_"
-
-# Path and the name of the error file (stored as Text)
-dnsblk_error_log = rootpath + "logs/error_log"
-
-# -------------------------------------------------------------------
-# EMAIL ALERTS
-
-# Email addresses of administrators which will receive the alert notifications
-dnsblk_recipients = ["your_email_address@your_domain.com"]
-
-# From email address
-dnsblk_from = "postmaster@your_domain_com.com"
-
-# Local SMTP Host
-dnsblk_smtp_host = "localhost"
-
-# Local SMTP Port
-dnsblk_smtp_port = 25
-=======
 from pathlib import Path
 
 import yaml
@@ -78,5 +39,4 @@
 
 
 # Create a single instance of the Config class to be used throughout the application
-config = Config()
->>>>>>> 534dc715
+config = Config()