--- conflicted
+++ resolved
@@ -1,10 +1,4 @@
 .idea/
 *.pyc
-<<<<<<< HEAD
-data/_serves.csv
-data/_ips.csv
-dns/
-=======
 config/
-logs/
->>>>>>> 534dc715
+logs/